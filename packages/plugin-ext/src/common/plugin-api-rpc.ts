--- conflicted
+++ resolved
@@ -705,11 +705,14 @@
     uri: string;
 }
 
-<<<<<<< HEAD
 export interface DecorationRequest {
     readonly id: number;
     readonly uri: UriComponents;
-=======
+}
+
+export type DecorationData = [boolean, string, string, ThemeColor];
+export interface DecorationReply { [id: number]: DecorationData; }
+
 export namespace CommentsCommandArg {
     export function is(arg: Object | undefined): arg is CommentsCommandArg {
         return !!arg && typeof arg === 'object' && 'commentControlHandle' in arg && 'commentThreadHandle' in arg && 'text' in arg && !('commentUniqueId' in arg);
@@ -743,15 +746,6 @@
     commentUniqueId: number
     text: string
 }
-
-export interface DecorationsExt {
-    registerDecorationProvider(provider: theia.DecorationProvider): theia.Disposable
-    $provideDecoration(id: number, uri: string): Promise<DecorationData | undefined>
->>>>>>> db4b2e71
-}
-
-export type DecorationData = [boolean, string, string, ThemeColor];
-export interface DecorationReply { [id: number]: DecorationData; }
 
 export interface DecorationsExt {
     registerFileDecorationProvider(provider: theia.FileDecorationProvider, pluginInfo: PluginInfo): theia.Disposable
